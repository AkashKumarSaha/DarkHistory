--- conflicted
+++ resolved
@@ -1326,11 +1326,7 @@
     elif rs > 3000:
         rs = 3000
 
-<<<<<<< HEAD
-    if Einj <= 5e3:
-=======
     if Einj < 5.001e3:
->>>>>>> 13e79bb9
         Einj = 5.001e3
     elif np.log10(Einj) > 12.601:
         Einj = 10**(12.601)
